--- conflicted
+++ resolved
@@ -1,14 +1,9 @@
-<<<<<<< HEAD
 0.9.8.2 Hotfix 2
     - Fixed the range of configurations available.
     - Fixed MANIFEST.in, now reflects the updated project structure.
 
 0.9.8.1 Hotfix
-    - Fixed problem caused by reading data in from F-contiguous array
-=======
-0.9.8.1 Hotfix
     - Fixed problem caused by reading data in from F-contiugous array
->>>>>>> ce8599d0
     - Fixed issue with readme on PyPI.
 
 0.9.8
