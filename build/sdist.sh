#!/bin/bash -e
set -u -o xtrace

# Build source distribution. Run from build directory.

pushd .. # need to run in same directory as setup.py
echo "Python version installed (>= 3.5 required):"
python --version
# Cython not present in GitHub macos-10.15 environment
<<<<<<< HEAD
pip install --user cython==0.29.17 # fix a version for reproducibility
=======
pip install --user cython==0.29.17 # fix version for reproducibility
>>>>>>> 81da66c6
python setup.py sdist --dist-dir=build/sdist
rm -rf esig.egg-info
popd<|MERGE_RESOLUTION|>--- conflicted
+++ resolved
@@ -7,11 +7,7 @@
 echo "Python version installed (>= 3.5 required):"
 python --version
 # Cython not present in GitHub macos-10.15 environment
-<<<<<<< HEAD
-pip install --user cython==0.29.17 # fix a version for reproducibility
-=======
 pip install --user cython==0.29.17 # fix version for reproducibility
->>>>>>> 81da66c6
 python setup.py sdist --dist-dir=build/sdist
 rm -rf esig.egg-info
 popd