import os
import platform
#from tools import install_helpers as helpers
#from setuptools import setup, find_packages, Extension
#from setuptools.command.build_ext import build_ext
#from tools.switch_generator import SwitchGenerator

from skbuild import setup
from pathlib import Path
from setuptools import find_packages

#configuration = helpers.InstallationConfiguration(os.path.dirname(os.path.realpath(__file__)))


# SWITCH_GEN = SwitchGenerator()

#SWITCH_GEN = SwitchGenerator({
#    2: 5,
#    3: 5,
#    4: 2,
#    5: 2
#})


# class BuildExtensionCommand(build_ext):
#     """
#     Extends the build_ext class, allowing for the injection of additional code into the build_ext process.
#     """
#     def run(self):
#         """
#         Attempts to import numpy and append the result of numpy.get_include() to the self.include_dirs list.
#         This is to avoid the circular issue of importing numpy at the top of the module.
#         See https://stackoverflow.com/a/42163080.
#
#         Args:
#             self (NumpyExtensionCommand): Instance of self.
#
#         Returns:
#             None
#         """
#         print("Running extra esig pre-build commands...")
#         print("Building switch.h")
#         SWITCH_GEN.write_file()
#         print("Done")
#
#         import numpy
#         self.include_dirs.append(numpy.get_include())
#         build_ext.run(self)
#
#
#
# # https://stackoverflow.com/questions/2584595/building-a-python-module-and-linking-it-against-a-macosx-framework
# if not configuration.no_recombine and configuration.platform == helpers.PLATFORM.MACOS:
#     home = os.environ["HOME"]
#     os.environ['LDFLAGS'] = \
#         '-F ' + home + '/lyonstech/ ' + \
#         '-framework recombine ' + \
#         '-Wl,-rpath,' + home + '/lyonstech/'
#
# esig_sources = [
#     'src/tosig_module.cpp',
#     'src/Cpp_ToSig.cpp',
#     'src/ToSig.cpp',
# ]
#
# esig_depends = [
#     'src/ToSig.h',
#     'src/ToSig.cpp',
#     'src/switch.h',
# ]
#
# if not configuration.no_recombine:
#     esig_sources.extend([
#         'recombine/_recombine.cpp',
#         'recombine/TestVec/RdToPowers2.cpp'
#     ])
#     esig_depends.extend([
#         'recombine/TestVec/OstreamContainerOverloads.h',
#         'recombine/_recombine.h'
#     ])
#
# esig_extension = Extension(
#     'esig.tosig',
#     sources=esig_sources,
#     language="c++",
#     # relationship between depends and include_dirs is unclear
#     depends=esig_depends,
#     include_dirs=configuration.include_dirs,
#     library_dirs=configuration.library_dirs,
#     define_macros=configuration.define_macros,
#     libraries=configuration.used_libraries,
#     extra_compile_args=configuration.extra_compile_args,
# )
#     extra_link_args=configuration.linker_args,
#
# package_data = {
# 	"esig": ["VERSION", "ERROR_MESSAGE"]
# }
#
# extras_require = {
#     "iisignature": ["iisignature"],
# }

# eager_resources = []
#
# if not configuration.no_recombine and configuration.platform == helpers.PLATFORM.WINDOWS:
#     package_data["esig"] += [
#         os.path.join("libiomp5md.dll"),
#         os.path.join("recombine.dll")
#     ]
#     # not sure why this is needed, and if it is, why package_data also needs to mention them
#     eager_resources += ["libiomp5md.dll", "recombine.dll"]


<<<<<<< HEAD
import io

with io.open("src/esig/VERSION") as fp:
    VERSION = fp.read()


=======
>>>>>>> 0954c0f8
CMAKE_SETTINGS = ["-DLIBALGEBRA_NO_SERIALIZATION:BOOL=ON"]
if not platform.system() == "Linux":
    vcpkg = Path("build", "vcpkg")
    if vcpkg.exists():
        CMAKE_SETTINGS.append("-DCMAKE_TOOLCHAIN_FILE=%s" % (vcpkg.resolve() / "scripts" / "buildsystems" / "vcpkg.cmake"))
    elif "VCPKG_INSTALLATION_ROOT" in os.environ:
        vcpkg = Path(os.environ["VCPKG_INSTALLATION_ROOT"])
        if vcpkg.exists():
            CMAKE_SETTINGS.append("-DCMAKE_TOOLCHAIN_FILE=%s" % (vcpkg.resolve() / "scripts" / "buildsystems" / "vcpkg.cmake"))

    if platform.system() == 'Windows':
        CMAKE_SETTINGS.append("-DRECOMBINE_INSTALL_DEPENDENTS:BOOL=ON")


def filter_cmake_manifests(cmake_manifest):

    def _filter(item):
        item = str(item)
        if item.endswith(".pc"):
            return False
        elif item.endswith(".cmake"):
            return False
        elif item.endswith(".cpp"):
            return False
        elif item.endswith(".h"):
            return False
        return True

    return list(filter(_filter, cmake_manifest))



setup(
    name='esig',
<<<<<<< HEAD
    version=VERSION,
=======
    # version=configuration.esig_version,
>>>>>>> 0954c0f8

    author='Terry Lyons',
    author_email='software@lyonstech.net',
    url='http://esig.readthedocs.io/en/latest/',
    license='GPLv3',

    keywords='data streams rough paths signatures',

    description="This package provides \"rough path\" tools for analysing vector time series.",
    # long_description=configuration.long_description,
    # long_description_content_type="text/markdown",

    include_package_data=True,
    package_dir={"": "src"},
    packages=find_packages(where="src"),
    test_suite='esig.tests.get_suite',

    # package_data=package_data,
    # eager_resources=eager_resources,
    # distclass=helpers.BinaryDistribution,
    # ext_modules=[esig_extension],
    cmake_process_manifest_hook=filter_cmake_manifests,

    cmake_args=CMAKE_SETTINGS,
    install_requires=['numpy>=1.7'],
    # extras_require=extras_require,

    classifiers=[
        'Development Status :: 4 - Beta',
        'Intended Audience :: Developers',
        'Programming Language :: Python :: 3',
        'Programming Language :: Python :: 3.5',
        'Programming Language :: Python :: 3.6',
        'Programming Language :: Python :: 3.7',
        'Programming Language :: Python :: 3.8',
        'Programming Language :: Python :: 3.9',
        'Topic :: Scientific/Engineering :: Mathematics',
        ],

    # cmdclass={
    #     'build_ext': BuildExtensionCommand,
    # }
<<<<<<< HEAD
)
=======
)
>>>>>>> 0954c0f8
<|MERGE_RESOLUTION|>--- conflicted
+++ resolved
@@ -112,15 +112,12 @@
 #     eager_resources += ["libiomp5md.dll", "recombine.dll"]
 
 
-<<<<<<< HEAD
 import io
 
 with io.open("src/esig/VERSION") as fp:
     VERSION = fp.read()
 
 
-=======
->>>>>>> 0954c0f8
 CMAKE_SETTINGS = ["-DLIBALGEBRA_NO_SERIALIZATION:BOOL=ON"]
 if not platform.system() == "Linux":
     vcpkg = Path("build", "vcpkg")
@@ -155,11 +152,10 @@
 
 setup(
     name='esig',
-<<<<<<< HEAD
     version=VERSION,
-=======
-    # version=configuration.esig_version,
->>>>>>> 0954c0f8
+
+
+
 
     author='Terry Lyons',
     author_email='software@lyonstech.net',
@@ -202,8 +198,4 @@
     # cmdclass={
     #     'build_ext': BuildExtensionCommand,
     # }
-<<<<<<< HEAD
-)
-=======
-)
->>>>>>> 0954c0f8
+)