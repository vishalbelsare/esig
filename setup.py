import os
import platform
#from tools import install_helpers as helpers
#from setuptools import setup, find_packages, Extension
#from setuptools.command.build_ext import build_ext
#from tools.switch_generator import SwitchGenerator

from skbuild import setup
from pathlib import Path
from setuptools import find_packages

#configuration = helpers.InstallationConfiguration(os.path.dirname(os.path.realpath(__file__)))


# SWITCH_GEN = SwitchGenerator()

#SWITCH_GEN = SwitchGenerator({
#    2: 5,
#    3: 5,
#    4: 2,
#    5: 2
#})


# class BuildExtensionCommand(build_ext):
#     """
#     Extends the build_ext class, allowing for the injection of additional code into the build_ext process.
#     """
#     def run(self):
#         """
#         Attempts to import numpy and append the result of numpy.get_include() to the self.include_dirs list.
#         This is to avoid the circular issue of importing numpy at the top of the module.
#         See https://stackoverflow.com/a/42163080.
#
#         Args:
#             self (NumpyExtensionCommand): Instance of self.
#
#         Returns:
#             None
#         """
#         print("Running extra esig pre-build commands...")
#         print("Building switch.h")
#         SWITCH_GEN.write_file()
#         print("Done")
#
#         import numpy
#         self.include_dirs.append(numpy.get_include())
#         build_ext.run(self)
#
#
#
# # https://stackoverflow.com/questions/2584595/building-a-python-module-and-linking-it-against-a-macosx-framework
# if not configuration.no_recombine and configuration.platform == helpers.PLATFORM.MACOS:
#     home = os.environ["HOME"]
#     os.environ['LDFLAGS'] = \
#         '-F ' + home + '/lyonstech/ ' + \
#         '-framework recombine ' + \
#         '-Wl,-rpath,' + home + '/lyonstech/'
#
# esig_sources = [
#     'src/tosig_module.cpp',
#     'src/Cpp_ToSig.cpp',
#     'src/ToSig.cpp',
# ]
#
# esig_depends = [
#     'src/ToSig.h',
#     'src/ToSig.cpp',
#     'src/switch.h',
# ]
#
# if not configuration.no_recombine:
#     esig_sources.extend([
#         'recombine/_recombine.cpp',
#         'recombine/TestVec/RdToPowers2.cpp'
#     ])
#     esig_depends.extend([
#         'recombine/TestVec/OstreamContainerOverloads.h',
#         'recombine/_recombine.h'
#     ])
#
# esig_extension = Extension(
#     'esig.tosig',
#     sources=esig_sources,
#     language="c++",
#     # relationship between depends and include_dirs is unclear
#     depends=esig_depends,
#     include_dirs=configuration.include_dirs,
#     library_dirs=configuration.library_dirs,
#     define_macros=configuration.define_macros,
#     libraries=configuration.used_libraries,
#     extra_compile_args=configuration.extra_compile_args,
# )
#     extra_link_args=configuration.linker_args,
#
# package_data = {
# 	"esig": ["VERSION", "ERROR_MESSAGE"]
# }
#
extras_require = {
     "iisignature": ["iisignature"],
}

# eager_resources = []
#
# if not configuration.no_recombine and configuration.platform == helpers.PLATFORM.WINDOWS:
#     package_data["esig"] += [
#         os.path.join("libiomp5md.dll"),
#         os.path.join("recombine.dll")
#     ]
#     # not sure why this is needed, and if it is, why package_data also needs to mention them
#     eager_resources += ["libiomp5md.dll", "recombine.dll"]


import io

<<<<<<< HEAD
with io.open("src/esig/VERSION", "rt") as fp:
    VERSION = fp.read()

with io.open("README.md", "rt") as fp:
    DESCRIPTION = fp.read()

with io.open("CHANGELOG", "rt") as fp:
    DESCRIPTION += fp.read()

=======
with io.open("src/esig/VERSION") as fp:
    VERSION = fp.read()

>>>>>>> 8794c391

CMAKE_SETTINGS = ["-DLIBALGEBRA_NO_SERIALIZATION:BOOL=ON"]
if not platform.system() == "Linux":
    vcpkg = Path("build", "vcpkg")
    if vcpkg.exists():
        CMAKE_SETTINGS.append("-DCMAKE_TOOLCHAIN_FILE=%s" % (vcpkg.resolve() / "scripts" / "buildsystems" / "vcpkg.cmake"))
    elif "VCPKG_INSTALLATION_ROOT" in os.environ:
        vcpkg = Path(os.environ["VCPKG_INSTALLATION_ROOT"])
        if vcpkg.exists():
            CMAKE_SETTINGS.append("-DCMAKE_TOOLCHAIN_FILE=%s" % (vcpkg.resolve() / "scripts" / "buildsystems" / "vcpkg.cmake"))

    if platform.system() == 'Windows':
        CMAKE_SETTINGS.append("-DRECOMBINE_INSTALL_DEPENDENTS:BOOL=ON")


def filter_cmake_manifests(cmake_manifest):

    def _filter(item):
        item = str(item)
        if item.endswith(".pc"):
            return False
        elif item.endswith(".cmake"):
            return False
        elif item.endswith(".cpp"):
            return False
        elif item.endswith(".h"):
            return False
        return True

    return list(filter(_filter, cmake_manifest))



setup(
    name='esig',
    version=VERSION,
<<<<<<< HEAD
=======



>>>>>>> 8794c391

    author='Terry Lyons',
    author_email='software@lyonstech.net',
    url='http://esig.readthedocs.io/en/latest/',
    license='GPLv3',

    keywords='data streams rough paths signatures',

    description="This package provides \"rough path\" tools for analysing vector time series.",
    long_description=DESCRIPTION,
    long_description_content_type="text/markdown",

    include_package_data=True,
    package_dir={"": "src"},
    packages=find_packages(where="src"),
    test_suite='esig.tests.get_suite',

    # package_data=package_data,
    # eager_resources=eager_resources,
    # distclass=helpers.BinaryDistribution,
    # ext_modules=[esig_extension],
    cmake_process_manifest_hook=filter_cmake_manifests,

    cmake_args=CMAKE_SETTINGS,
    install_requires=['numpy>=1.7'],
    extras_require=extras_require,

    classifiers=[
        'Development Status :: 4 - Beta',
        'Intended Audience :: Developers',
        'Programming Language :: Python :: 3',
        'Programming Language :: Python :: 3.5',
        'Programming Language :: Python :: 3.6',
        'Programming Language :: Python :: 3.7',
        'Programming Language :: Python :: 3.8',
        'Programming Language :: Python :: 3.9',
        'Topic :: Scientific/Engineering :: Mathematics',
        ],

    # cmdclass={
    #     'build_ext': BuildExtensionCommand,
    # }
)<|MERGE_RESOLUTION|>--- conflicted
+++ resolved
@@ -114,7 +114,7 @@
 
 import io
 
-<<<<<<< HEAD
+
 with io.open("src/esig/VERSION", "rt") as fp:
     VERSION = fp.read()
 
@@ -124,11 +124,7 @@
 with io.open("CHANGELOG", "rt") as fp:
     DESCRIPTION += fp.read()
 
-=======
-with io.open("src/esig/VERSION") as fp:
-    VERSION = fp.read()
-
->>>>>>> 8794c391
+
 
 CMAKE_SETTINGS = ["-DLIBALGEBRA_NO_SERIALIZATION:BOOL=ON"]
 if not platform.system() == "Linux":
@@ -165,12 +161,6 @@
 setup(
     name='esig',
     version=VERSION,
-<<<<<<< HEAD
-=======
-
-
-
->>>>>>> 8794c391
 
     author='Terry Lyons',
     author_email='software@lyonstech.net',
